package com.topjohnwu.magisk;

import android.os.AsyncTask;
import android.os.Bundle;
import android.support.annotation.Nullable;
import android.support.design.widget.TabLayout;
import android.support.v4.app.Fragment;
import android.support.v4.app.FragmentManager;
import android.support.v4.app.FragmentPagerAdapter;
import android.support.v4.view.ViewPager;
import android.view.LayoutInflater;
import android.view.View;
import android.view.ViewGroup;
import android.widget.ProgressBar;

import com.topjohnwu.magisk.module.Module;
import com.topjohnwu.magisk.utils.Shell;
import com.topjohnwu.magisk.utils.Utils;

<<<<<<< HEAD
import java.util.ArrayList;
=======
>>>>>>> 644b4f88
import java.util.List;
import java.util.concurrent.ExecutionException;

import butterknife.BindView;
import butterknife.ButterKnife;

public class ModulesFragment extends Fragment {

<<<<<<< HEAD
    private static final String MAGISK_PATH = "/magisk";
    private static final String MAGISK_CACHE_PATH = "/cache/magisk";

    private static List<Module> listModules = new ArrayList<>();
    private static List<Module> listModulesCache = new ArrayList<>();

    public static loadModules loadMod;

=======
>>>>>>> 644b4f88
    @BindView(R.id.progressBar) ProgressBar progressBar;
    @BindView(R.id.pager) ViewPager viewPager;
    @BindView(R.id.tab_layout) TabLayout tabLayout;

    @Nullable
    @Override
    public View onCreateView(LayoutInflater inflater, @Nullable ViewGroup container, @Nullable Bundle savedInstanceState) {
        View view = inflater.inflate(R.layout.modules_fragment, container, false);
        ButterKnife.bind(this, view);

        new updateUI().execute();

        setHasOptionsMenu(true);
        return view;
    }

<<<<<<< HEAD
    @Override
    public void onCreateOptionsMenu(Menu menu, MenuInflater inflater) {
        super.onCreateOptionsMenu(menu, inflater);
        inflater.inflate(R.menu.menu_modules, menu);
    }

    @Override
    public boolean onOptionsItemSelected(MenuItem item) {
        switch (item.getItemId()) {
            case R.id.force_reload:
                loadMod = new loadModules();
                loadMod.execute();
                new updateUI().execute();
                break;
        }

        return super.onOptionsItemSelected(item);
    }

=======
>>>>>>> 644b4f88
    public static class NormalModuleFragment extends BaseModuleFragment {

        @Override
        protected List<Module> listModules() {
            return listModules;
        }

    }

    public static class CacheModuleFragment extends BaseModuleFragment {

        @Override
        protected List<Module> listModules() {
            return listModulesCache;
        }

    }

    public static class loadModules extends AsyncTask<Void, Void, Void> {

        @Override
        protected Void doInBackground(Void... voids) {

            listModules.clear();
            listModulesCache.clear();

            listModules.clear();
            listModulesCache.clear();
            List<String> magisk = Utils.getModList(MAGISK_PATH);
            List<String> magiskCache = Utils.getModList(MAGISK_CACHE_PATH);
            if (!magisk.isEmpty()) {
                for (String mod : magisk) {
                    listModules.add(new Module(mod));
                }
            }

            if (!magiskCache.isEmpty()) {
                for (String mod : magiskCache) {
                    listModulesCache.add(new Module(mod));
                }
            }

            return null;
        }
    }

    private class updateUI extends AsyncTask<Void, Void, Void> {

        @Override
        protected void onPreExecute() {
            super.onPreExecute();

            progressBar.setVisibility(View.VISIBLE);
        }

        @Override
        protected Void doInBackground(Void... voids) {
            // Ensure loadMod is done
            try {
                loadMod.get();
            } catch (InterruptedException | ExecutionException e) {
                e.printStackTrace();
            }

            return null;
        }

        @Override
        protected void onPostExecute(Void v) {
            super.onPostExecute(v);

            progressBar.setVisibility(View.GONE);

            viewPager.setAdapter(new TabsAdapter(getChildFragmentManager()));
            tabLayout.setupWithViewPager(viewPager);
        }
    }

    private class TabsAdapter extends FragmentPagerAdapter {

        String[] tabTitles = new String[]{
                getString(R.string.modules), getString(R.string.cache_modules)
        };

        public TabsAdapter(FragmentManager fm) {
            super(fm);
        }

        @Override
        public int getCount() {
            return tabTitles.length;
        }

        @Override
        public String getPageTitle(int position) {
            return tabTitles[position];
        }

        @Override
        public Fragment getItem(int position) {
            if (position == 0) {
                return new NormalModuleFragment();
            } else {
                return new CacheModuleFragment();
            }
        }
    }
}<|MERGE_RESOLUTION|>--- conflicted
+++ resolved
@@ -17,10 +17,6 @@
 import com.topjohnwu.magisk.utils.Shell;
 import com.topjohnwu.magisk.utils.Utils;
 
-<<<<<<< HEAD
-import java.util.ArrayList;
-=======
->>>>>>> 644b4f88
 import java.util.List;
 import java.util.concurrent.ExecutionException;
 
@@ -29,17 +25,11 @@
 
 public class ModulesFragment extends Fragment {
 
-<<<<<<< HEAD
-    private static final String MAGISK_PATH = "/magisk";
-    private static final String MAGISK_CACHE_PATH = "/cache/magisk";
-
     private static List<Module> listModules = new ArrayList<>();
     private static List<Module> listModulesCache = new ArrayList<>();
 
     public static loadModules loadMod;
 
-=======
->>>>>>> 644b4f88
     @BindView(R.id.progressBar) ProgressBar progressBar;
     @BindView(R.id.pager) ViewPager viewPager;
     @BindView(R.id.tab_layout) TabLayout tabLayout;
@@ -56,13 +46,6 @@
         return view;
     }
 
-<<<<<<< HEAD
-    @Override
-    public void onCreateOptionsMenu(Menu menu, MenuInflater inflater) {
-        super.onCreateOptionsMenu(menu, inflater);
-        inflater.inflate(R.menu.menu_modules, menu);
-    }
-
     @Override
     public boolean onOptionsItemSelected(MenuItem item) {
         switch (item.getItemId()) {
@@ -76,8 +59,6 @@
         return super.onOptionsItemSelected(item);
     }
 
-=======
->>>>>>> 644b4f88
     public static class NormalModuleFragment extends BaseModuleFragment {
 
         @Override
@@ -125,13 +106,6 @@
     }
 
     private class updateUI extends AsyncTask<Void, Void, Void> {
-
-        @Override
-        protected void onPreExecute() {
-            super.onPreExecute();
-
-            progressBar.setVisibility(View.VISIBLE);
-        }
 
         @Override
         protected Void doInBackground(Void... voids) {
