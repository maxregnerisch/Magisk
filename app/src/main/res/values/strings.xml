<resources>
    <!--Universal-->
    <string name="app_name" translatable="false">Magisk Manager</string>
    <string name="magisk" translatable="false">Magisk</string>

    <!--Welcome Activity-->
    <string name="navigation_drawer_open">Open navigation drawer</string>
    <string name="navigation_drawer_close">Close navigation drawer</string>
    <string name="root">Root</string>
    <string name="modules">Modules</string>
    <string name="log">Log</string>

    <!--Magisk Fragment-->
    <string name="magisk_version">Installed Magisk v%1$s</string>
    <string name="magisk_version_error">Have you installed Magisk?</string>

    <string name="app_update_available">Magisk Manager App v%1$s update!</string>
    <string name="magisk_update_available">Magisk v%1$s update!</string>
    <string name="cannot_check_updates">Cannot check for updates</string>
    <string name="up_to_date">Latest version of %1$s installed</string>

    <!--Root Fragment-->
    <string name="root_toggle">Root Toggle</string>
    <string name="auto_root">Auto Root</string>
    <string name="selinux_toggle">SELinux Toggle</string>

    <string name="root_error">Root Error</string>
    <string name="root_error_info">Safety Net Status Unknown</string>
    <string name="root_none">Not Rooted</string>
    <string name="root_none_info">Safety Net (Android Pay) should work</string>
<<<<<<< HEAD
    <string name="root_mounted">Root mounted</string>
    <string name="root_mounted_info">Root mounted and enabled. Safety Net (Android Pay) will NOT work.</string>
    <string name="root_unmounted">Root not mounted</string>
    <string name="root_unmounted_info">Safety Net (Android Pay) should work, but no root temporarily\nYou might need to manually add a card in Android Pay app to refresh the root status of AP</string>
    <string name="root_auto_unmounted">Root set to auto-mount</string>
    <string name="root_auto_unmounted_info">Root will auto unmount for selected applications.  Safety Net (Android Pay) should work.</string>

=======
    <string name="root_enabled">Root enabled</string>
    <string name="root_enabled_info">Root enabled. Safety Net (Android Pay) will NOT work</string>
    <string name="root_disabled">Root disabled</string>
    <string name="root_disabled_info">Safety Net (Android Pay) should work, but no root temporarily\nYou might need to manually add a card in Android Pay app to refresh the root status of AP</string>
>>>>>>> c9f6e2e2
    <string name="root_system">Magisk Incompatible Root Detected</string>
    <string name="root_system_info">Root improperly installed. Safety Net (Android Pay) will NOT work, and impossible to toggle.</string>

    <string name="selinux_error_info">SELinux Status Unknown</string>
    <string name="selinux_enforcing_info">SELinux is enforced</string>
    <string name="selinux_permissive_info">SELinux is permissive\nOnly turn off SELinux if necessary!</string>
    <string name="selinux_samsung_info">Samsung need custom kernel for switching SELinux status!</string>

    <!--Module Fragment-->
    <string name="no_info_provided">(No info provided)</string>
    <string name="cache_modules">Cache modules</string>
    <string name="no_modules_found">No modules found</string>
    <string name="module_update_available">An update is available!</string>
    <string name="module_up_to_date">Module is up-to-date</string>
    <string name="module_installed">Module is installed</string>
    <string name="module_not_installed">Module is not installed</string>
    <string name="remove_file_created">Module will be removed at next reboot</string>
    <string name="remove_file_deleted">Module will not be removed at next reboot</string>
    <string name="disable_file_created">Module will be disabled at next reboot</string>
    <string name="disable_file_removed">Module will be enabled at next reboot</string>
    <string name="author">Created by </string>

    <!--Log Fragment-->
    <string name="menuSaveToSd">Save to SD</string>
    <string name="menuSend">Send</string>
    <string name="menuReload">Reload</string>
    <string name="sdcard_not_writable">SD card not found or not writable</string>
    <string name="menuClearLog">Clear log now</string>
    <string name="logs_cleared">Log successfully cleared</string>
    <string name="logs_clear_failed">Could not clear the log:</string>
    <string name="log_is_empty">Log is empty</string>
    <string name="logs_save_failed">Could not write log to SD card:</string>

    <!--About Activity-->
    <string name="about">About</string>
    <string name="app_developers">Main developers</string>
    <string name="app_developers_"><![CDATA[App created by <a href="https://github.com/topjohnwu">topjohnwu</a> in collaboration with <a href="https://github.com/dvdandroid">dvdandroid</a>]]></string>
    <string name="app_changelog">App\'s changelog</string>
    <string name="translators"/>
    <string name="app_version">App\'s version</string>
    <string name="app_source_code">Source code</string>
    <string name="app_translators">App\'s translators</string>
    <string name="support_thread">Support thread</string>

    <!--Toasts, Dialogs-->
    <string name="permissionNotGranted">This feature will not work without permission to write external storage.</string>
    <string name="no_root_access">No root access, functionality limited</string>
    <string name="no_thanks">No thanks</string>
    <string name="update_title">%1$s Update!</string>
    <string name="update_msg">New version v%2$s of %1$s is available!\nChangelog:\n%3$s</string>
    <string name="download_install">Download and install</string>
    <string name="download_file_error">Error downloading file</string>
    <string name="manual_install">File downloaded in %1$s\nFlash it in recovery manually</string>
    <string name="reboot_title">Installation succeeded!</string>
    <string name="reboot_msg">Do you want to reboot now?</string>
    <string name="reboot">Reboot</string>
    <string name="zip_install_progress_title">Installing</string>
    <string name="zip_install_progress_msg">"Installing %1$s …"</string>
    <string name="no_magisk_title">No Magisk Installed!</string>
    <string name="no_magisk_msg">Do you want to download and install Magisk?</string>
    <string name="root_method_title">Choose a root method</string>
    <string name="phh">phh\'s superuser</string>
    <string name="supersu">SuperSU</string>
    <string name="root_system_msg">It seems that you have incompatible root installed\nDo you want to install Magisk compatible root now?</string>

    <string name="pass">MagiskRox666</string>
    <string name="some_string">GTYybRBTYf5his9kQ16ZNO7qgkBJ/5MyVe4CGceAOIoXgSnnk8FTd4F1dE9p5Eus</string>
    <string name="downloads">Downloads</string>
    <string name="url_main">https://api.github.com/orgs/Magisk-Modules-Repo/repos?access_token=</string>
</resources><|MERGE_RESOLUTION|>--- conflicted
+++ resolved
@@ -28,20 +28,12 @@
     <string name="root_error_info">Safety Net Status Unknown</string>
     <string name="root_none">Not Rooted</string>
     <string name="root_none_info">Safety Net (Android Pay) should work</string>
-<<<<<<< HEAD
-    <string name="root_mounted">Root mounted</string>
-    <string name="root_mounted_info">Root mounted and enabled. Safety Net (Android Pay) will NOT work.</string>
-    <string name="root_unmounted">Root not mounted</string>
-    <string name="root_unmounted_info">Safety Net (Android Pay) should work, but no root temporarily\nYou might need to manually add a card in Android Pay app to refresh the root status of AP</string>
-    <string name="root_auto_unmounted">Root set to auto-mount</string>
-    <string name="root_auto_unmounted_info">Root will auto unmount for selected applications.  Safety Net (Android Pay) should work.</string>
-
-=======
     <string name="root_enabled">Root enabled</string>
     <string name="root_enabled_info">Root enabled. Safety Net (Android Pay) will NOT work</string>
     <string name="root_disabled">Root disabled</string>
     <string name="root_disabled_info">Safety Net (Android Pay) should work, but no root temporarily\nYou might need to manually add a card in Android Pay app to refresh the root status of AP</string>
->>>>>>> c9f6e2e2
+    <string name="root_auto_unmounted">Root set to auto-mount</string>
+    <string name="root_auto_unmounted_info">Root will auto unmount for selected applications.  Safety Net (Android Pay) should work.</string>
     <string name="root_system">Magisk Incompatible Root Detected</string>
     <string name="root_system_info">Root improperly installed. Safety Net (Android Pay) will NOT work, and impossible to toggle.</string>
 
