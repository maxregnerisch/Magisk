package com.topjohnwu.magisk.di

import android.net.Uri
import com.topjohnwu.magisk.ui.MainViewModel
import com.topjohnwu.magisk.ui.flash.FlashViewModel
import com.topjohnwu.magisk.ui.hide.HideViewModel
import com.topjohnwu.magisk.ui.home.HomeViewModel
import com.topjohnwu.magisk.ui.log.LogViewModel
import com.topjohnwu.magisk.ui.module.ModuleViewModel
import com.topjohnwu.magisk.ui.superuser.SuperuserViewModel
import com.topjohnwu.magisk.ui.surequest.SuRequestViewModel
import org.koin.androidx.viewmodel.dsl.viewModel
import org.koin.dsl.module


val viewModelModules = module {
    viewModel { MainViewModel() }
<<<<<<< HEAD
    viewModel { HomeViewModel(get(), get(), get()) }
=======
    viewModel { HomeViewModel(get()) }
>>>>>>> 67c3f40a
    viewModel { SuperuserViewModel(get(), get(), get(), get()) }
    viewModel { HideViewModel(get(), get()) }
    viewModel { ModuleViewModel(get(), get()) }
    viewModel { LogViewModel(get(), get()) }
    viewModel { (action: String, uri: Uri?) -> FlashViewModel(action, uri, get()) }
    viewModel { SuRequestViewModel(get(), get(), get(SUTimeout), get()) }
}<|MERGE_RESOLUTION|>--- conflicted
+++ resolved
@@ -15,11 +15,7 @@
 
 val viewModelModules = module {
     viewModel { MainViewModel() }
-<<<<<<< HEAD
-    viewModel { HomeViewModel(get(), get(), get()) }
-=======
-    viewModel { HomeViewModel(get()) }
->>>>>>> 67c3f40a
+    viewModel { HomeViewModel(get(), get()) }
     viewModel { SuperuserViewModel(get(), get(), get(), get()) }
     viewModel { HideViewModel(get(), get()) }
     viewModel { ModuleViewModel(get(), get()) }
